<?php
/**
 * GMKB REST API v2 - Unified Endpoint
 * 
 * Single source of truth for Vue frontend.
 * NO PHP RENDERING - pure data API.
 * Implements Phase 2 of Pure Vue Migration Plan
 * 
 * THEME PERSISTENCE FIX APPLIED: October 20, 2025
 * - Enhanced debug logging for theme saves
 * - Database error detection
 * - Save verification via immediate readback
 * - Comprehensive status tracking
 * 
 * @package GMKB
 * @version 2.0.1
 */

if (!defined('ABSPATH')) {
    exit;
}

class GMKB_REST_API_V2 {

    private $namespace = 'gmkb/v2';
    
    /**
     * List of all Pods fields we need to fetch
     * @var array
     */
    private $pods_fields = array();
    
    /**
     * Cache duration in seconds
     * @var int
     */
    private $cache_duration = 300; // 5 minutes

    public function __construct() {
        // ROOT FIX: Use high priority (999) to ensure Pods is fully initialized before REST API runs
        add_action('rest_api_init', array($this, 'register_routes'), 999);
        
        // ROOT FIX: Disable WordPress cookie authentication check for our endpoints
        // This allows logged-in users to access the API without strict cookie validation
        add_filter('rest_authentication_errors', array($this, 'bypass_cookie_auth_for_logged_in_users'), 100);
        
        // ROOT FIX: Delay Pods field initialization until REST API init to ensure Pods is ready
        add_action('rest_api_init', array($this, 'initialize_pods_fields'), 998);
        
        // PHASE 8: Add cache clear admin action
        add_action('admin_init', array($this, 'handle_cache_clear'));
    }
    
    /**
     * PHASE 8: Handle cache clear request via admin URL parameter
     * Usage: /wp-admin/?gmkb_clear_cache=all or ?gmkb_clear_cache=32372
     */
    public function handle_cache_clear() {
        if (!isset($_GET['gmkb_clear_cache']) || !current_user_can('manage_options')) {
            return;
        }
        
        $param = sanitize_text_field($_GET['gmkb_clear_cache']);
        global $wpdb;
        
        if ($param === 'all') {
            // Clear ALL media kit caches
            $wpdb->query("DELETE FROM {$wpdb->options} WHERE option_name LIKE '_transient_gmkb_mediakit_%'");
            $wpdb->query("DELETE FROM {$wpdb->options} WHERE option_name LIKE '_transient_timeout_gmkb_mediakit_%'");
            
            wp_die('✅ Cleared ALL GMKB media kit caches. <a href="' . admin_url() . '">Back to admin</a>');
        } else {
            // Clear specific post cache
            $post_id = absint($param);
            if ($post_id > 0) {
                delete_transient('gmkb_mediakit_' . $post_id);
                wp_die('✅ Cleared cache for media kit #' . $post_id . '. <a href="' . admin_url() . '">Back to admin</a>');
            }
        }
    }
    
    /**
     * Handle REST API authentication
     * SECURITY FIX: Removed bypass - proper nonce validation is required
     *
     * Frontend must send proper nonces via X-WP-Nonce header
     */
    public function bypass_cookie_auth_for_logged_in_users($result) {
        // SECURITY FIX: Do not bypass authentication errors
        // The frontend should properly refresh nonces when they expire
        // This maintains CSRF protection

        // Only allow if no existing error
        if ($result === null || $result === true) {
            return $result;
        }

        // Return the original error - do not bypass
        return $result;
    }

    /**
     * Initialize list of Pods fields to fetch
     * ARCHITECTURE FIX: Use ComponentDiscovery to get fields from component declarations
     * This implements self-contained component architecture
     * ROOT FIX: Made public for hook compatibility
     */
    public function initialize_pods_fields() {
        global $gmkb_component_discovery;
        
        // ROOT FIX: Enhanced initialization with better error handling
        if (defined('WP_DEBUG') && WP_DEBUG) {
            error_log('🔍 GMKB REST API v2: Starting Pods field initialization...');
            error_log('  - ComponentDiscovery available: ' . (isset($gmkb_component_discovery) && is_object($gmkb_component_discovery) ? 'YES' : 'NO'));
            error_log('  - Has getRequiredPodsFields method: ' . (isset($gmkb_component_discovery) && method_exists($gmkb_component_discovery, 'getRequiredPodsFields') ? 'YES' : 'NO'));
        }
        
        // ROOT FIX: Ensure ComponentDiscovery has scanned components before getting fields
        if ($gmkb_component_discovery && is_object($gmkb_component_discovery)) {
            // Check if components have been scanned
            $components = $gmkb_component_discovery->getComponents();
            if (empty($components)) {
                // Force a scan if no components found
                if (defined('WP_DEBUG') && WP_DEBUG) {
                    error_log('⚠️ GMKB REST API v2: No components found, forcing scan...');
                }
                try {
                    $gmkb_component_discovery->scan(false);
                } catch (Exception $e) {
                    if (defined('WP_DEBUG') && WP_DEBUG) {
                        error_log('❌ GMKB REST API v2: Component scan failed: ' . $e->getMessage());
                    }
                }
            }
            
            // Now try to get the Pods fields
            if (method_exists($gmkb_component_discovery, 'getRequiredPodsFields')) {
                $this->pods_fields = $gmkb_component_discovery->getRequiredPodsFields();
                
                if (defined('WP_DEBUG') && WP_DEBUG) {
                    error_log('✅ GMKB REST API v2: Using ' . count($this->pods_fields) . ' Pods fields from component discovery');
                    if (count($this->pods_fields) > 0) {
                        error_log('  Sample fields: ' . implode(', ', array_slice($this->pods_fields, 0, 5)) . '...');
                    }
                }
            }
        }
        
        // FALLBACK: If still no fields, use manual list
        if (empty($this->pods_fields)) {
            // FALLBACK: Manual field list if component discovery not available
            if (defined('WP_DEBUG') && WP_DEBUG) {
                error_log('⚠️ GMKB REST API v2: No Pods fields from component discovery, using fallback field list');
            }
            
            $this->pods_fields = array(
                // Base fields
                'biography',
                'biography_long',
                'introduction',
                'first_name',
                'last_name',
                'email',
                'phone',
                'website',
                'headshot',
                'expertise',
                'achievements'
            );
            
            // Add topics (1-5)
            for ($i = 1; $i <= 5; $i++) {
                $this->pods_fields[] = "topic_$i";
            }
            
            // Add questions (1-10)
            for ($i = 1; $i <= 10; $i++) {
                $this->pods_fields[] = "question_$i";
            }
            
            // Add social media fields
            $this->pods_fields[] = '1_facebook';
            $this->pods_fields[] = '1_instagram';
            $this->pods_fields[] = '1_linkedin';
            $this->pods_fields[] = '1_pinterest';
            $this->pods_fields[] = '1_tiktok';
            $this->pods_fields[] = '1_twitter';
            $this->pods_fields[] = 'guest_youtube';
            $this->pods_fields[] = '1_website';
            $this->pods_fields[] = '2_website';
            
            // Add media fields
            $this->pods_fields[] = 'profile_image';
            $this->pods_fields[] = 'gallery_images';
            $this->pods_fields[] = 'video_intro';
        }
    }

    /**
     * Register REST routes
     */
    public function register_routes() {
        if (defined('WP_DEBUG') && WP_DEBUG) {
            error_log('🔧 GMKB REST API v2: Registering routes with namespace: ' . $this->namespace);
        }
        
        // Single endpoint to load EVERYTHING
        register_rest_route($this->namespace, '/mediakit/(?P<id>\d+)', array(
            'methods' => 'GET',
            'callback' => array($this, 'get_mediakit'),
            'permission_callback' => array($this, 'check_read_permissions'), // ROOT FIX: Custom permission check
            'args' => array(
                'id' => array(
<<<<<<< HEAD
                    'validate_callback' => fn($param) => is_numeric($param)
=======
                    'validate_callback' => fn($param, $request, $key): bool => is_numeric($param)
>>>>>>> b8e36afb
                )
            )
        ));

        // Single endpoint to save EVERYTHING
        register_rest_route($this->namespace, '/mediakit/(?P<id>\d+)', array(
            'methods' => 'POST',
            'callback' => array($this, 'save_mediakit'),
            'permission_callback' => array($this, 'check_write_permissions'),
            'args' => array(
                'id' => array(
<<<<<<< HEAD
                    'validate_callback' => fn($param) => is_numeric($param)
=======
                    'validate_callback' => fn($param, $request, $key): bool => is_numeric($param)
>>>>>>> b8e36afb
                )
            )
        ));

        // Optional: Component metadata endpoint
        register_rest_route($this->namespace, '/components', array(
            'methods' => 'GET',
            'callback' => array($this, 'get_components'),
            'permission_callback' => '__return_true'
        ));

        // Pods field update endpoint
        register_rest_route($this->namespace, '/pods/(?P<id>\d+)/field/(?P<field>[a-zA-Z0-9_-]+)', array(
            'methods' => 'POST',
            'callback' => array($this, 'update_pods_field'),
            'permission_callback' => array($this, 'check_write_permissions'),
            'args' => array(
                'id' => array(
<<<<<<< HEAD
                    'validate_callback' => fn($param) => is_numeric($param)
                ),
                'field' => array(
                    'validate_callback' => fn($param) => (bool) preg_match('/^[a-zA-Z0-9_-]+$/', $param)
=======
                    'validate_callback' => fn($param, $request, $key): bool => is_numeric($param)
                ),
                'field' => array(
                    'validate_callback' => fn($param, $request, $key): bool => (bool) preg_match('/^[a-zA-Z0-9_-]+$/', $param)
>>>>>>> b8e36afb
                )
            )
        ));

        // NOTE: Offers API endpoints are handled by the self-contained GMKB_Offers_API class
        // in class-gmkb-offers-api.php (following component self-containment architecture)

        if (defined('WP_DEBUG') && WP_DEBUG) {
            error_log('✅ GMKB REST API v2: Routes registered successfully:');
            error_log('  - GET  /' . $this->namespace . '/mediakit/{id}');
            error_log('  - POST /' . $this->namespace . '/mediakit/{id}');
            error_log('  - GET  /' . $this->namespace . '/components');
            error_log('  - POST /' . $this->namespace . '/pods/{id}/field/{field}');
            error_log('  - (Offers API routes handled by GMKB_Offers_API)');
        }
    }

    /**
     * GET /gmkb/v2/mediakit/{id}
     * 
     * Returns EVERYTHING in a single response:
     * - Component state
     * - Section layout
     * - Theme settings
     * - ALL Pods data
     * - Component metadata
     * 
     * CRITICAL: Single database query, no N+1 problem
     */
    public function get_mediakit($request) {
        $post_id = (int) $request['id'];
        
        // ROOT FIX: Check cache first for performance
        $cache_key = 'gmkb_mediakit_' . $post_id;
        $cached_response = get_transient($cache_key);
        
        if ($cached_response !== false && !isset($_GET['nocache'])) {
            // Add cache hit header
            $response = rest_ensure_response($cached_response);
            $response->header('X-GMKB-Cache', 'HIT');
            return $response;
        }
        
        // DEBUG: Log the request details
        if (defined('WP_DEBUG') && WP_DEBUG) {
            error_log('🔍 GMKB REST API: get_mediakit called for post ' . $post_id . ' (CACHE MISS)');
        }

        // Verify post exists
        $post = get_post($post_id);
        if (!$post || !in_array($post->post_type, array('mkcg', 'guests'))) {
            return new WP_Error(
                'post_not_found',
                'Media kit not found',
                array('status' => 404)
            );
        }

        try {
            // OPTIMIZATION: Fetch state data only - Pods enrichment has been deprecated
            $state_data = get_post_meta($post_id, 'gmkb_media_kit_state', true);

            // DEPRECATED: Pods data fetching disabled (2025-12-11)
            // The "Write Arc" (component-field-sync.php) was broken due to action hook typo,
            // meaning Pods fields were NEVER being updated when users saved in the Builder.
            // The "Read Arc" (Vue enrichment) was causing stale data to overwrite valid JSON state.
            // JSON state (gmkb_media_kit_state) is now the single source of truth.
            // $pods_data = $this->fetch_all_pods_data($post_id, $post->post_type);
            $pods_data = array(); // Empty - no longer needed
            
            // Ensure state data is properly structured
            if (!is_array($state_data)) {
                $state_data = array();
            }
            
            // CRITICAL FIX: Log theme data for debugging
            if (defined('WP_DEBUG') && WP_DEBUG) {
                error_log('🎨 GMKB REST API v2: Loading state for post #' . $post_id);
                error_log('  - Theme in state: "' . ($state_data['theme'] ?? 'NOT SET') . '"');
                error_log('  - Has customizations: ' . (!empty($state_data['themeCustomizations']) ? 'YES' : 'NO'));
            }

            // Build response - theme is ONLY in state, nowhere else
            $response = array(
                'success' => true,
                'version' => '2.0',
                'timestamp' => current_time('timestamp'),
                'post' => array(
                    'id' => $post_id,
                    'title' => $post->post_title,
                    'status' => $post->post_status,
                    'modified' => $post->post_modified,
                    'type' => $post->post_type
                ),
                'state' => array(
                    'components' => $state_data['components'] ?? new stdClass(),
                    'sections' => $state_data['sections'] ?? array(),
                    'layout' => $state_data['layout'] ?? array(),
                    'theme' => $state_data['theme'] ?? 'professional_clean', // ROOT FIX: Only source is state
                    'themeCustomizations' => $state_data['themeCustomizations'] ?? new stdClass(),
                    'globalSettings' => $state_data['globalSettings'] ?? new stdClass()
                ),
                'podsData' => $pods_data,
                'metadata' => array(
                    'componentCount' => is_object($state_data['components'] ?? null) ? 0 : count($state_data['components'] ?? array()),
                    'sectionCount' => count($state_data['sections'] ?? array()),
                    'lastSaved' => $state_data['lastSaved'] ?? null
                )
            );

            // PHASE 1 ARCHITECTURAL FIX: Server-side enrichment REMOVED
            // PHASE 2 FIX (2025-12-11): Pods data fetching DEPRECATED
            //
            // The circular sync between JSON state and Pods fields has been eliminated:
            // - JSON state (gmkb_media_kit_state) is now the SINGLE source of truth
            // - podsData in response is empty (kept for backward compatibility)
            // - Vue enrichment disabled in mediaKit.js store
            // - component-field-sync.php has been deleted (was dead code due to typo)
            
            // Apply enrichment filters (for extensibility)
            $response = apply_filters('gmkb_api_mediakit_response', $response, $post_id);
            
            // ROOT FIX: Cache the response for performance
            set_transient($cache_key, $response, $this->cache_duration);
            
            // Return with cache miss header
            $rest_response = rest_ensure_response($response);
            $rest_response->header('X-GMKB-Cache', 'MISS');
            $rest_response->header('Cache-Control', 'public, max-age=' . $this->cache_duration);
            
            return $rest_response;

        } catch (Exception $e) {
            return new WP_Error(
                'load_failed',
                'Failed to load media kit: ' . $e->getMessage(),
                array('status' => 500)
            );
        }
    }

    /**
     * POST /gmkb/v2/mediakit/{id}
     * 
     * Saves media kit state
     * 
     * Request body:
     * {
     *   "components": {...},
     *   "sections": [...],
     *   "layout": [...],
     *   "theme": {...},
     *   "globalSettings": {...}
     * }
     */
    public function save_mediakit($request) {
        $post_id = (int) $request['id'];

        // Verify post exists and user can edit
        $post = get_post($post_id);
        if (!$post || !in_array($post->post_type, array('mkcg', 'guests'))) {
            return new WP_Error(
                'post_not_found',
                'Media kit not found',
                array('status' => 404)
            );
        }

        if (!current_user_can('edit_post', $post_id)) {
            return new WP_Error(
                'forbidden',
                'You do not have permission to edit this media kit',
                array('status' => 403)
            );
        }

        try {
            // Get request body
            $body = $request->get_json_params();
            
            // ROOT FIX: Enhanced debug logging with theme tracking
            if (defined('WP_DEBUG') && WP_DEBUG) {
                error_log('💾 GMKB REST API v2: Saving media kit #' . $post_id);
                error_log('  - Request body size: ' . strlen(json_encode($body)) . ' bytes');
                error_log('  - Components: ' . (isset($body['components']) ? count((array)$body['components']) : 0));
                error_log('  - Sections: ' . (isset($body['sections']) ? count($body['sections']) : 0));
                error_log('  - Theme in body: ' . (isset($body['theme']) ? '"' . $body['theme'] . '"' : 'NOT SET'));
                error_log('  - Theme empty() check: ' . (empty($body['theme']) ? 'TRUE (will skip save)' : 'FALSE (will save)'));
                error_log('  - Theme value type: ' . (isset($body['theme']) ? gettype($body['theme']) : 'N/A'));
            }

            // Validate data structure
            $validation_result = $this->validate_state_data($body);
            if (is_wp_error($validation_result)) {
                if (defined('WP_DEBUG') && WP_DEBUG) {
                    error_log('❌ GMKB REST API v2: Validation failed: ' . $validation_result->get_error_message());
                }
                return $validation_result;
            }

            // Prepare state data
            $state_data = array(
                'components' => $body['components'] ?? new stdClass(),
                'sections' => $body['sections'] ?? array(),
                'layout' => $body['layout'] ?? array(),
                'theme' => $body['theme'] ?? 'professional_clean', // ROOT FIX: Include theme in state
                'themeCustomizations' => $body['themeCustomizations'] ?? new stdClass(), // ROOT FIX: Include customizations in state
                'globalSettings' => $body['globalSettings'] ?? new stdClass(),
                'lastSaved' => current_time('mysql'),
                'version' => '2.0'
            );

            // ROOT FIX: Apply sanitization filter BEFORE saving
            // This removes Pods data bloat from components
            if (has_filter('gmkb_before_save_media_kit_state')) {
                if (defined('WP_DEBUG') && WP_DEBUG) {
                    error_log('🔧 GMKB REST API v2: Applying gmkb_before_save_media_kit_state filter');
                }
                $state_data = apply_filters('gmkb_before_save_media_kit_state', $state_data, $post_id);
            }

            // CRITICAL: Check data size before saving
            $serialized = maybe_serialize($state_data);
            $data_size = strlen($serialized);

            if ($data_size > 10485760) { // 10MB limit
                return new WP_Error(
                    'data_too_large',
                    "Data too large: " . number_format($data_size) . " bytes (max 10MB)",
                    array('status' => 413)
                );
            }

            // ROOT FIX: Save to database with proper error handling
            global $wpdb;
            
            // Clear any previous errors
            $wpdb->flush();
            
            // Attempt to save state (theme is included in state, nowhere else)
            $result = update_post_meta($post_id, 'gmkb_media_kit_state', $state_data);

            // Check for database errors
            if ($wpdb->last_error) {
                throw new Exception('Database error: ' . $wpdb->last_error);
            }
            
            // update_post_meta returns false if the value is the same as before
            // This is NOT an error - it just means no update was needed
            if ($result === false) {
                // Check if the meta key exists
                $existing = get_post_meta($post_id, 'gmkb_media_kit_state', true);
                
                if ($existing === false || $existing === '') {
                    // Meta doesn't exist and couldn't be created - this IS an error
                    throw new Exception('Failed to create post meta. Database error: ' . ($wpdb->last_error ?: 'Unknown'));
                }
                
                // Meta exists and values are identical - not an error, just no change needed
                if (defined('WP_DEBUG') && WP_DEBUG) {
                    error_log('ℹ️ GMKB REST API v2: No database update needed (values identical)');
                }
            }

            // Theme is part of state - no separate save needed (already in $state_data above)
            // Theme validation was done during state data preparation

            // ROOT FIX: Clear cache after successful save
            $cache_key = 'gmkb_mediakit_' . $post_id;
            delete_transient($cache_key);
            
            // Trigger action for extensibility
            do_action('gmkb_after_save_mediakit', $post_id, $state_data);
            
            // ROOT FIX: Clean save success logging
            if (defined('WP_DEBUG') && WP_DEBUG) {
                error_log('✅ GMKB REST API v2: Media kit #' . $post_id . ' saved successfully');
                error_log('  - Data size: ' . size_format($data_size));
                error_log('  - Components: ' . (is_object($state_data['components']) ? 0 : count($state_data['components'])));
                error_log('  - Sections: ' . count($state_data['sections']));
                error_log('  - Theme: "' . ($state_data['theme'] ?? 'NOT SET') . '"');
            }

            // ROOT FIX: Clean response - theme is in state, no separate tracking
            $response = array(
                'success' => true,
                'timestamp' => time(),
                'post_id' => $post_id,
                'data_size' => $data_size,
                'components_saved' => is_object($state_data['components']) ? 0 : count($state_data['components']),
                'sections_saved' => count($state_data['sections']),
                'theme' => $state_data['theme'] ?? null
            );
            
            return rest_ensure_response($response);

        } catch (Exception $e) {
            // ROOT FIX: Enhanced error logging
            if (defined('WP_DEBUG') && WP_DEBUG) {
                error_log('❌ GMKB REST API v2: Save failed for post #' . $post_id);
                error_log('  - Error: ' . $e->getMessage());
                error_log('  - File: ' . $e->getFile() . ':' . $e->getLine());
                error_log('  - Trace: ' . $e->getTraceAsString());
            }
            
            return new WP_Error(
                'save_failed',
                'Failed to save media kit: ' . $e->getMessage(),
                array('status' => 500)
            );
        }
    }

    /**
     * DEPRECATED: Fetch ALL Pods data in one query
     *
     * @deprecated Since 2.2.0 - Pods enrichment has been removed. JSON state is single source of truth.
     *
     * This method is no longer called. It's kept for reference but will be removed in a future version.
     * The circular sync between JSON state and Pods fields caused data loss:
     * - The "Write Arc" (component-field-sync.php) was broken (action hook typo)
     * - The "Read Arc" (Vue enrichment) overwrote valid JSON with stale Pods data
     *
     * @param int $post_id The post ID
     * @param string $post_type The post type
     * @return array Empty array (method deprecated)
     */
    private function fetch_all_pods_data($post_id, $post_type) {
        // DEPRECATED: Return empty array - this method is no longer used
        if (defined('WP_DEBUG') && WP_DEBUG) {
            error_log('⚠️ GMKB API v2: fetch_all_pods_data() called but is DEPRECATED');
        }
        return array();

        // --- ORIGINAL CODE BELOW (kept for reference) ---
        /*
        $data = array();

        // PHASE 8 FIX: If Pods is not available, use native WordPress fallback
        if (!function_exists('pods') || !class_exists('Pods')) {
            if (defined('WP_DEBUG') && WP_DEBUG) {
                error_log('ℹ️ GMKB API v2: Pods not available, using native WordPress meta fallback');
            }
            return $this->fetch_native_meta_data($post_id);
        }
        
        if (!in_array($post_type, array('mkcg', 'guests'))) {
            if (defined('WP_DEBUG') && WP_DEBUG) {
                error_log('⚠️ GMKB API v2: Skipping Pods data - invalid post_type: ' . $post_type);
            }
            return $data;
        }
        
        // ROOT FIX: Ensure we have fields to fetch
        if (empty($this->pods_fields)) {
            if (defined('WP_DEBUG') && WP_DEBUG) {
                error_log('⚠️ GMKB API v2: No Pods fields configured to fetch!');
                error_log('  Attempting to initialize Pods fields now...');
            }
            // Try to initialize fields if not done yet
            $this->initialize_pods_fields();
            
            if (empty($this->pods_fields)) {
                if (defined('WP_DEBUG') && WP_DEBUG) {
                    error_log('❌ GMKB API v2: Still no Pods fields after initialization attempt');
                }
                return $data;
            }
        }
        
        try {
            // ROOT FIX: Add timing information for debugging
            $start_time = microtime(true);
            
            // ROOT FIX: Use correct post type for Pods with better error handling
            $pod = pods($post_type, $post_id);
            
            if (defined('WP_DEBUG') && WP_DEBUG) {
                error_log('🔍 GMKB API v2: Created Pods object for ' . $post_type . ' #' . $post_id);
                error_log('  Pods fields to fetch: ' . count($this->pods_fields));
            }
            
            // ROOT FIX: More thorough existence check
            if (!$pod || !is_object($pod) || !method_exists($pod, 'exists') || !$pod->exists()) {
                if (defined('WP_DEBUG') && WP_DEBUG) {
                    error_log('❌ GMKB API v2: Pods object invalid or post does not exist');
                    error_log('  - Pod object: ' . (is_object($pod) ? 'YES' : 'NO'));
                    error_log('  - Has exists method: ' . (is_object($pod) && method_exists($pod, 'exists') ? 'YES' : 'NO'));
                    error_log('  - Post exists in Pods: ' . ($pod && method_exists($pod, 'exists') && $pod->exists() ? 'YES' : 'NO'));
                }
                return $data;
            }
            
            // ROOT FIX: Log the fields we're about to fetch
            if (defined('WP_DEBUG') && WP_DEBUG) {
                error_log('✅ GMKB API v2: Pods ready, fetching ' . count($this->pods_fields) . ' fields');
                if (count($this->pods_fields) === 0) {
                    error_log('⚠️ WARNING: No Pods fields configured to fetch!');
                }
            }
            
            // Fetch all fields in one query
            foreach ($this->pods_fields as $field) {
                $value = $pod->field($field);
                
                // ROOT FIX: Only store non-empty values to reduce payload size
                if (!empty($value) || $value === '0' || $value === 0) {
                    $data[$field] = $value;
                }
            }
            
            // ROOT FIX: Enhanced debugging output
            if (defined('WP_DEBUG') && WP_DEBUG) {
                $elapsed = round((microtime(true) - $start_time) * 1000, 2);
                $non_empty = count($data);
                error_log('✅ GMKB API v2: Fetched ' . $non_empty . '/' . count($this->pods_fields) . ' non-empty Pods fields in ' . $elapsed . 'ms');
                
                // Sample some data for verification
                if ($non_empty > 0) {
                    $sample_fields = array_slice(array_keys($data), 0, 5);
                    error_log('  Sample fields: ' . implode(', ', $sample_fields));
                } else {
                    error_log('⚠️ WARNING: All Pods fields are empty! This guest may have no data.');
                }
            }
            
        } catch (Exception $e) {
            if (defined('WP_DEBUG') && WP_DEBUG) {
                error_log('❌ GMKB API v2: Exception fetching Pods data: ' . $e->getMessage());
                error_log('  Stack trace: ' . $e->getTraceAsString());
            }
        }

        return $data;
        */
    }

    // REMOVED: fetch_theme_data() - Theme is now part of unified state, not fetched separately

    /**
     * DEPRECATED: Fetch profile data using native WordPress meta functions
     *
     * @deprecated Since 2.2.0 - Pods enrichment has been removed. JSON state is single source of truth.
     * 
     * This is the fallback when Pods plugin is not active.
     * Uses get_post_meta() to read the same data that Pods stored.
     * 
     * @param int $post_id The post ID
     * @return array Profile data
     */
    private function fetch_native_meta_data($post_id) {
        $data = array();
        
        if (defined('WP_DEBUG') && WP_DEBUG) {
            error_log('🔍 GMKB API v2: Fetching native meta data for post #' . $post_id);
        }
        
        // Use GMKB_Field_Migration helper if available for legacy field support
        $use_migration_helper = class_exists('GMKB_Field_Migration');
        
        // Define all fields to fetch (same as Pods fields)
        $fields = array(
            // Personal info
            'first_name', 'last_name', 'biography', 'biography_long', 'introduction',
            // Contact info
            'email', 'phone', 'skype', 'address', 'city', 'state', 'zip', 'country', 'timezone',
            // Social media (legacy names)
            '1_twitter', '1_facebook', '1_instagram', '1_linkedin', '1_tiktok', '1_pinterest',
            'guest_youtube', '1_website', '2_website',
            // Social media (new names)
            'social_twitter', 'social_facebook', 'social_instagram', 'social_linkedin',
            'social_tiktok', 'social_pinterest', 'social_youtube', 'website_primary', 'website_secondary',
            // Media
            'headshot', 'guest_headshot', 'profile_photo', 'personal_brand_logo', 'company_logo',
            'gallery_photos', 'featured_logos', 'video_intro', 'calendar_url',
        );
        
        // Add topics 1-5
        for ($i = 1; $i <= 5; $i++) {
            $fields[] = "topic_$i";
        }
        
        // Add questions 1-25
        for ($i = 1; $i <= 25; $i++) {
            $fields[] = "question_$i";
        }
        
        // Fetch each field
        foreach ($fields as $field) {
            $value = get_post_meta($post_id, $field, true);
            
            // Handle media fields - expand to full object if it's an attachment ID
            if (!empty($value) && in_array($field, array('headshot', 'guest_headshot', 'profile_photo', 'personal_brand_logo', 'company_logo'))) {
                $attachment_id = is_array($value) && isset($value['ID']) ? $value['ID'] : absint($value);
                if ($attachment_id) {
                    $attachment = get_post($attachment_id);
                    if ($attachment && $attachment->post_type === 'attachment') {
                        $value = array(
                            'ID' => $attachment_id,
                            'guid' => wp_get_attachment_url($attachment_id),
                            'post_title' => $attachment->post_title,
                            'post_mime_type' => $attachment->post_mime_type,
                        );
                    }
                }
            }
            
            // Handle gallery fields - expand array of IDs to full objects
            if (!empty($value) && in_array($field, array('gallery_photos', 'featured_logos'))) {
                $value = maybe_unserialize($value);
                if (is_array($value)) {
                    $expanded = array();
                    foreach ($value as $item) {
                        $attachment_id = is_array($item) && isset($item['ID']) ? $item['ID'] : absint($item);
                        if ($attachment_id) {
                            $attachment = get_post($attachment_id);
                            if ($attachment && $attachment->post_type === 'attachment') {
                                $expanded[] = array(
                                    'ID' => $attachment_id,
                                    'guid' => wp_get_attachment_url($attachment_id),
                                    'post_title' => $attachment->post_title,
                                    'post_mime_type' => $attachment->post_mime_type,
                                );
                            }
                        }
                    }
                    $value = $expanded;
                }
            }
            
            // Only store non-empty values
            if (!empty($value) || $value === '0' || $value === 0) {
                $data[$field] = $value;
            }
        }
        
        if (defined('WP_DEBUG') && WP_DEBUG) {
            error_log('✅ GMKB API v2: Fetched ' . count($data) . ' native meta fields');
            if (count($data) > 0) {
                error_log('  Sample fields: ' . implode(', ', array_slice(array_keys($data), 0, 5)));
            }
        }
        
        return $data;
    }

    /**
     * Validate state data structure
     * 
     * @param mixed $data The data to validate
     * @return true|WP_Error True if valid, WP_Error if not
     */
    private function validate_state_data($data) {
        if (!is_array($data)) {
            return new WP_Error(
                'invalid_data',
                'Request body must be a JSON object',
                array('status' => 400)
            );
        }

        // Validate components structure
        if (isset($data['components']) && !is_array($data['components']) && !is_object($data['components'])) {
            return new WP_Error(
                'invalid_components',
                'Components must be an object or array',
                array('status' => 400)
            );
        }

        // Validate sections structure
        if (isset($data['sections']) && !is_array($data['sections'])) {
            return new WP_Error(
                'invalid_sections',
                'Sections must be an array',
                array('status' => 400)
            );
        }
        
        // Validate layout structure
        if (isset($data['layout']) && !is_array($data['layout'])) {
            return new WP_Error(
                'invalid_layout',
                'Layout must be an array',
                array('status' => 400)
            );
        }

        return true;
    }

    /**
     * Check read permissions
     * SECURITY FIX: Proper permission checking based on post status and user capabilities
     *
     * @param WP_REST_Request $request The request
     * @return bool|WP_Error Whether the user can read
     */
    public function check_read_permissions($request) {
        $post_id = (int) $request['id'];

        // PHASE 8: Use new GMKB_Permissions class if available
        if (class_exists('GMKB_Permissions')) {
            return GMKB_Permissions::can_view($post_id);
        }

        // FALLBACK: Detailed security permission check (SECURITY FIX)
        $post = get_post($post_id);

        // Check if post exists
        if (!$post) {
            return new WP_Error(
                'rest_post_not_found',
                'Media kit not found',
                array('status' => 404)
            );
        }

        // Allow access to published posts for anyone (public media kits)
        if ($post->post_status === 'publish') {
            return true;
        }

        // For non-published posts, require user to be logged in
        if (!is_user_logged_in()) {
            return new WP_Error(
                'rest_forbidden',
                'You must be logged in to access this media kit',
                array('status' => 403)
            );
        }

        // User must be able to edit the post to view non-published content
        if (current_user_can('edit_post', $post_id)) {
            return true;
        }

        // Check if user is the post author
        if ((int) $post->post_author === get_current_user_id()) {
            return true;
        }

        return new WP_Error(
            'rest_forbidden',
            'You do not have permission to access this media kit',
            array('status' => 403)
        );
    }

    /**
     * Check write permissions
     *
     * @param WP_REST_Request $request The request
     * @return bool Whether the user can write
     */
    public function check_write_permissions($request) {
        $post_id = (int) $request['id'];

        // PHASE 8: Use new GMKB_Permissions class if available
        if (class_exists('GMKB_Permissions')) {
            return GMKB_Permissions::can_edit($post_id);
        }

        // FALLBACK: Legacy capability check
        return current_user_can('edit_post', $post_id);
    }

    /**
     * POST /gmkb/v2/pods/{id}/field/{field}
     * 
     * Updates a single Pods field value
     * 
     * Request body:
     * {
     *   "value": <field_value>
     * }
     * 
     * @param WP_REST_Request $request The request
     * @return WP_REST_Response|WP_Error The response
     */
    public function update_pods_field($request) {
        $post_id = (int) $request['id'];
        $field_name = sanitize_text_field($request['field']);
        
        // Verify post exists
        $post = get_post($post_id);
        if (!$post || !in_array($post->post_type, array('mkcg', 'guests'))) {
            return new WP_Error(
                'post_not_found',
                'Post not found or invalid post type',
                array('status' => 404)
            );
        }
        
        // Check permissions
        if (!current_user_can('edit_post', $post_id)) {
            return new WP_Error(
                'forbidden',
                'You do not have permission to edit this post',
                array('status' => 403)
            );
        }
        
        // Check if Pods is available
        if (!function_exists('pods') || !class_exists('Pods')) {
            return new WP_Error(
                'pods_not_available',
                'Pods plugin is not active or not available',
                array('status' => 500)
            );
        }
        
        try {
            // Get request body
            $body = $request->get_json_params();
            
            if (!isset($body['value'])) {
                return new WP_Error(
                    'missing_value',
                    'Field value is required',
                    array('status' => 400)
                );
            }
            
            $value = $body['value'];
            
            if (defined('WP_DEBUG') && WP_DEBUG) {
                error_log('💾 GMKB REST API v2: Updating Pods field');
                error_log('  - Post ID: ' . $post_id);
                error_log('  - Post Type: ' . $post->post_type);
                error_log('  - Field: ' . $field_name);
                error_log('  - Value type: ' . gettype($value));
                if (is_scalar($value)) {
                    error_log('  - Value: ' . $value);
                }
            }
            
            // Initialize Pods for this post
            $pod = pods($post->post_type, $post_id);
            
            if (!$pod || !$pod->exists()) {
                return new WP_Error(
                    'pod_not_found',
                    'Could not initialize Pods for this post',
                    array('status' => 500)
                );
            }
            
            // Save the field value
            $save_result = $pod->save($field_name, $value);
            
            if ($save_result === false || is_wp_error($save_result)) {
                $error_message = is_wp_error($save_result) ? $save_result->get_error_message() : 'Unknown error';
                
                if (defined('WP_DEBUG') && WP_DEBUG) {
                    error_log('❌ GMKB REST API v2: Failed to save Pods field');
                    error_log('  - Error: ' . $error_message);
                }
                
                return new WP_Error(
                    'save_failed',
                    'Failed to save field: ' . $error_message,
                    array('status' => 500)
                );
            }
            
            // Clear cache for this post
            $cache_key = 'gmkb_mediakit_' . $post_id;
            delete_transient($cache_key);
            
            // Verify the save by reading back
            $saved_value = $pod->field($field_name);
            
            if (defined('WP_DEBUG') && WP_DEBUG) {
                error_log('✅ GMKB REST API v2: Pods field saved successfully');
                error_log('  - Field: ' . $field_name);
                error_log('  - Verified saved value type: ' . gettype($saved_value));
            }
            
            // Return success response
            $response = array(
                'success' => true,
                'post_id' => $post_id,
                'field' => $field_name,
                'value' => $saved_value,
                'timestamp' => current_time('mysql')
            );
            
            return rest_ensure_response($response);
            
        } catch (Exception $e) {
            if (defined('WP_DEBUG') && WP_DEBUG) {
                error_log('❌ GMKB REST API v2: Exception updating Pods field');
                error_log('  - Error: ' . $e->getMessage());
                error_log('  - File: ' . $e->getFile() . ':' . $e->getLine());
            }
            
            return new WP_Error(
                'update_failed',
                'Failed to update Pods field: ' . $e->getMessage(),
                array('status' => 500)
            );
        }
    }

    /**
     * GET /gmkb/v2/components
     * 
     * Returns component metadata (not rendered components)
     * 
     * PHASE 2 ENHANCEMENT: Full v2 API alignment
     * - HTTP cache headers for performance
     * - Enriched response metadata
     * - Normalized component data structure
     * - Performance timing
     * 
     * @param WP_REST_Request $request The request
     * @return WP_REST_Response|WP_Error The response
     * 
     * @example Response structure:
     * {
     *   "success": true,
     *   "version": "2.0",
     *   "timestamp": 1704567890,
     *   "components": [
     *     {
     *       "type": "hero",
     *       "name": "Hero Section",
     *       "description": "Main header section",
     *       "category": "essential",
     *       "icon": "hero-icon.svg",
     *       "order": 1,
     *       "isPremium": false,
     *       "supportsSettings": true
     *     }
     *   ],
     *   "categories": { "essential": [...] },
     *   "total": 15,
     *   "metadata": {
     *     "cached": true,
     *     "cacheAge": 120,
     *     "cacheSource": "wordpress_transient",
     *     "discoverySource": "filesystem_scan",
     *     "executionTime": 0.023
     *   }
     * }
     */
    public function get_components($request) {
        // PHASE 2: Track execution time
        $start_time = microtime(true);
        
        // ROOT FIX: Use global ComponentDiscovery instance
        // The main plugin file already initializes ComponentDiscovery and stores it globally
        global $gmkb_component_discovery;
        
        if (!$gmkb_component_discovery) {
            return new WP_Error(
                'discovery_not_available',
                'Component discovery system not initialized. ComponentDiscovery should be initialized by the main plugin.',
                array('status' => 500)
            );
        }
        
        try {
            // Get cache debug info
            $cache_info = method_exists($gmkb_component_discovery, 'getDebugInfo') 
                ? $gmkb_component_discovery->getDebugInfo() 
                : array('cache_status' => array('cache_exists' => false, 'cache_age' => 0));
            
            // Use the global instance - it's already scanned on plugin init
            $components = $gmkb_component_discovery->getComponents();
            $categories = $gmkb_component_discovery->getCategories();
            
            // PHASE 2: Normalize component data for consistency
            $normalized_components = array();
            foreach ($components as $key => $component) {
                $normalized = array(
                    'type' => $component['type'] ?? $key,
                    'name' => $component['name'] ?? ucfirst(str_replace('-', ' ', $key)),
                    'title' => $component['title'] ?? $component['name'] ?? ucfirst(str_replace('-', ' ', $key)),
                    'description' => $component['description'] ?? 'No description available',
                    'category' => $component['category'] ?? 'general',
                    'icon' => $component['icon'] ?? 'default-icon.svg',
                    'order' => $component['order'] ?? 999,
                    'isPremium' => $component['isPremium'] ?? false,
                    'supportsSettings' => !empty($component['settings']) || !empty($component['schema']),
                    'directory' => $component['directory'] ?? $key
                );
                
                // Preserve any additional fields
                foreach ($component as $field => $value) {
                    if (!isset($normalized[$field])) {
                        $normalized[$field] = $value;
                    }
                }
                
                $normalized_components[] = $normalized;
            }
            
            // PHASE 2: Calculate execution time
            $execution_time = microtime(true) - $start_time;
            
            // PHASE 2: Build enriched response with metadata
            $response_data = array(
                'success' => true,
                'version' => '2.0',
                'timestamp' => current_time('timestamp'),
                'components' => $normalized_components,
                'categories' => $categories,
                'total' => count($normalized_components),
                'metadata' => array(
                    'cached' => !empty($cache_info['cache_status']['cache_exists']),
                    'cacheAge' => !empty($cache_info['cache_status']['cache_age']) ? $cache_info['cache_status']['cache_age'] : 0,
                    'cacheSource' => 'wordpress_transient',
                    'discoverySource' => 'filesystem_scan',
                    'executionTime' => round($execution_time, 4),
                    'componentsDir' => $cache_info['components_dir'] ?? '',
                    'scanRequired' => empty($cache_info['cache_status']['cache_exists'])
                )
            );
            
            if (defined('WP_DEBUG') && WP_DEBUG) {
                error_log('GMKB REST API v2: Returning ' . count($normalized_components) . ' components');
                error_log('GMKB REST API v2: Cache status - ' . ($response_data['metadata']['cached'] ? 'HIT' : 'MISS'));
                error_log('GMKB REST API v2: Execution time: ' . $execution_time . 's');
            }
            
            // PHASE 2: Create REST response with cache headers
            $response = rest_ensure_response($response_data);
            
            // PHASE 2: Add HTTP cache headers for browser/proxy caching
            // Components rarely change, so we can cache for 5 minutes
            $cache_duration = 300; // 5 minutes
            $response->header('Cache-Control', 'public, max-age=' . $cache_duration);
            $response->header('Expires', gmdate('D, d M Y H:i:s', time() + $cache_duration) . ' GMT');
            
            // Add ETag for conditional requests
            $etag = md5(json_encode($normalized_components));
            $response->header('ETag', '"' . $etag . '"');
            
            // Check if client has cached version
            $request_etag = $request->get_header('if_none_match');
            if ($request_etag && trim($request_etag, '"') === $etag) {
                // Client has current version, return 304 Not Modified
                $response->set_status(304);
                $response->set_data(null);
                return $response;
            }
            
            return $response;

        } catch (Exception $e) {
            return new WP_Error(
                'discovery_failed',
                'Component discovery failed: ' . $e->getMessage(),
                array('status' => 500)
            );
        }
    }

    // NOTE: Offers API methods are handled by the self-contained GMKB_Offers_API class
    // in class-gmkb-offers-api.php (following component self-containment architecture)
}

// ROOT FIX: Instantiation now happens via init hook in main plugin file
// This ensures ComponentDiscovery is ready before REST API initializes

if (defined('WP_DEBUG') && WP_DEBUG) {
    error_log('📄 GMKB REST API v2: Class defined, waiting for init hook instantiation');
}<|MERGE_RESOLUTION|>--- conflicted
+++ resolved
@@ -211,11 +211,7 @@
             'permission_callback' => array($this, 'check_read_permissions'), // ROOT FIX: Custom permission check
             'args' => array(
                 'id' => array(
-<<<<<<< HEAD
-                    'validate_callback' => fn($param) => is_numeric($param)
-=======
                     'validate_callback' => fn($param, $request, $key): bool => is_numeric($param)
->>>>>>> b8e36afb
                 )
             )
         ));
@@ -227,11 +223,7 @@
             'permission_callback' => array($this, 'check_write_permissions'),
             'args' => array(
                 'id' => array(
-<<<<<<< HEAD
-                    'validate_callback' => fn($param) => is_numeric($param)
-=======
                     'validate_callback' => fn($param, $request, $key): bool => is_numeric($param)
->>>>>>> b8e36afb
                 )
             )
         ));
@@ -250,17 +242,10 @@
             'permission_callback' => array($this, 'check_write_permissions'),
             'args' => array(
                 'id' => array(
-<<<<<<< HEAD
-                    'validate_callback' => fn($param) => is_numeric($param)
-                ),
-                'field' => array(
-                    'validate_callback' => fn($param) => (bool) preg_match('/^[a-zA-Z0-9_-]+$/', $param)
-=======
                     'validate_callback' => fn($param, $request, $key): bool => is_numeric($param)
                 ),
                 'field' => array(
                     'validate_callback' => fn($param, $request, $key): bool => (bool) preg_match('/^[a-zA-Z0-9_-]+$/', $param)
->>>>>>> b8e36afb
                 )
             )
         ));
