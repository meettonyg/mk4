--- conflicted
+++ resolved
@@ -1,30 +1,4 @@
 <template>
-<<<<<<< HEAD
-  <div class="interviews-editor">
-    <div class="editor-header">
-      <h3>Featured Interviews</h3>
-      <button @click="closeEditor" class="close-btn">×</button>
-    </div>
-
-    <!-- Tab Navigation -->
-    <div class="editor-tabs">
-      <button
-        v-for="tab in tabs"
-        :key="tab.id"
-        :class="['tab-btn', { active: activeTab === tab.id }]"
-        @click="activeTab = tab.id"
-      >
-        {{ tab.label }}
-      </button>
-    </div>
-
-    <div class="editor-content">
-      <!-- CONTENT TAB -->
-      <div v-show="activeTab === 'content'" class="tab-panel">
-    <!-- Interview Selection with Dropdown UI -->
-    <div class="editor-section">
-      <h4 class="editor-section-title">Select Interviews</h4>
-=======
   <ComponentEditorTemplate
     :component-id="componentId"
     component-type="Interviews"
@@ -36,7 +10,6 @@
         <!-- Interview Selection with Dropdown UI -->
         <div class="editor-section">
           <h4 class="editor-section-title">Select Interviews</h4>
->>>>>>> edf364b8
 
       <div v-if="isLoadingInterviews" class="loading-state">
         <div class="spinner"></div>
@@ -223,41 +196,15 @@
       </label>
     </div>
       </div>
-<<<<<<< HEAD
-
-      <!-- STYLE TAB -->
-      <div v-show="activeTab === 'style'" class="tab-panel">
-        <BaseStylePanel
-          :component-id="componentId"
-          :component-type="'interviews'"
-          :show-typography="true"
-        />
-      </div>
-
-      <!-- ADVANCED TAB -->
-      <div v-show="activeTab === 'advanced'" class="tab-panel">
-        <BaseAdvancedPanel
-          :component-id="componentId"
-        />
-      </div>
-    </div>
-  </div>
-=======
     </template>
   </ComponentEditorTemplate>
->>>>>>> edf364b8
 </template>
 
 <script setup>
 import { ref, reactive, computed, onMounted, watch } from 'vue';
 import { useMediaKitStore } from '../../src/stores/mediaKit';
 import { apiRequest } from '../../src/utils/api.js';
-<<<<<<< HEAD
-import BaseStylePanel from '../../src/vue/components/sidebar/editors/BaseStylePanel.vue';
-import BaseAdvancedPanel from '../../src/vue/components/sidebar/editors/BaseAdvancedPanel.vue';
-=======
 import ComponentEditorTemplate from '../../src/vue/components/sidebar/editors/ComponentEditorTemplate.vue';
->>>>>>> edf364b8
 
 const props = defineProps({
   componentId: { type: String, required: true },
@@ -265,14 +212,11 @@
 });
 
 const emit = defineEmits(['update', 'close']);
-<<<<<<< HEAD
-=======
 
 // Handle close button
 const handleClose = () => {
   emit('close');
 };
->>>>>>> edf364b8
 const store = useMediaKitStore();
 
 // Tab state
